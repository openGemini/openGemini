--- conflicted
+++ resolved
@@ -320,7 +320,6 @@
 	return nil
 }
 
-<<<<<<< HEAD
 type GetMeasurementsInfoCallback struct {
 	BaseCallback
 
@@ -349,35 +348,38 @@
 }
 
 func (c *GetDBBriefInfoCallback) Handle(data interface{}) error {
-=======
+	metaMsg, err := c.Trans2MetaMsg(data)
+	if err != nil {
+		return err
+	}
+	msg, ok := metaMsg.Data().(*message.GetDBBriefInfoResponse)
+	if !ok {
+		return fmt.Errorf("data is not a GetDBBriefInfoResponse, type %T", metaMsg.Data())
+	}
+	if msg.Err != "" {
+		return errors.New(msg.Err)
+	}
+	c.Data = msg.Data
+	return nil
+}
+
 type RegisterQueryIDOffsetCallback struct {
 	BaseCallback
 	Offset uint64
 }
 
 func (c *RegisterQueryIDOffsetCallback) Handle(data interface{}) error {
->>>>>>> aa163cac
-	metaMsg, err := c.Trans2MetaMsg(data)
-	if err != nil {
-		return err
-	}
-<<<<<<< HEAD
-	msg, ok := metaMsg.Data().(*message.GetDBBriefInfoResponse)
-	if !ok {
-		return fmt.Errorf("data is not a GetDBBriefInfoResponse, type %T", metaMsg.Data())
-=======
+	metaMsg, err := c.Trans2MetaMsg(data)
+	if err != nil {
+		return err
+	}
 	msg, ok := metaMsg.Data().(*message.RegisterQueryIDOffsetResponse)
 	if !ok {
 		return errors.New("data is not a RegisterQueryIDOffsetResponse")
->>>>>>> aa163cac
-	}
-	if msg.Err != "" {
-		return errors.New(msg.Err)
-	}
-<<<<<<< HEAD
-	c.Data = msg.Data
-=======
+	}
+	if msg.Err != "" {
+		return errors.New(msg.Err)
+	}
 	c.Offset = msg.Offset
->>>>>>> aa163cac
 	return nil
 }