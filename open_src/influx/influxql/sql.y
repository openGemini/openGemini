--- conflicted
+++ resolved
@@ -103,14 +103,9 @@
 %token <str>    FROM MEASUREMENT INTO ON SELECT WHERE AS GROUP BY ORDER LIMIT OFFSET SLIMIT SOFFSET SHOW CREATE FULL PRIVILEGES OUTER JOIN
                 TO IN NOT EXISTS REVOKE FILL DELETE WITH ENGINETYPE ALL PASSWORD NAME REPLICANUM ALTER USER USERS
                 DATABASES DATABASE MEASUREMENTS RETENTION POLICIES POLICY DURATION DEFAULT SHARD INDEX GRANT HOT WARM TYPE SET FOR GRANTS
-<<<<<<< HEAD
                 REPLICATION SERIES DROP CASE WHEN THEN ELSE BEGIN END TRUE FALSE TAG ATTRIBUTE FIELD KEYS VALUES KEY EXPLAIN ANALYZE EXACT CARDINALITY SHARDKEY
-                PRIMARYKEY SORTKEY PROPERTY 
-                CONTINUOUS DIAGNOSTICS QUERIES QUERIE SHARDS STATS SUBSCRIPTIONS SUBSCRIPTION GROUPS INDEXTYPE INDEXLIST SEGMENT
-=======
-                REPLICATION SERIES DROP CASE WHEN THEN ELSE BEGIN END TRUE FALSE TAG FIELD KEYS VALUES KEY EXPLAIN ANALYZE EXACT CARDINALITY SHARDKEY
-                CONTINUOUS DIAGNOSTICS QUERIES QUERIE SHARDS STATS SUBSCRIPTIONS SUBSCRIPTION GROUPS INDEXTYPE INDEXLIST KILL
->>>>>>> aa163cac
+                PRIMARYKEY SORTKEY PROPERTY
+                CONTINUOUS DIAGNOSTICS QUERIES QUERIE SHARDS STATS SUBSCRIPTIONS SUBSCRIPTION GROUPS INDEXTYPE INDEXLIST SEGMENT KILL
                 EVERY RESAMPLE
                 DOWNSAMPLE DOWNSAMPLES SAMPLEINTERVAL TIMEINTERVAL STREAM DELAY STREAMS
                 QUERY PARTITION
@@ -144,11 +139,8 @@
                                     ALTER_SHARD_KEY_STATEMENT SHOW_SHARD_GROUPS_STATEMENT DROP_MEASUREMENT_STATEMENT
                                     CREATE_CONTINUOUS_QUERY_STATEMENT SHOW_CONTINUOUS_QUERIES_STATEMENT DROP_CONTINUOUS_QUERY_STATEMENT
                                     CREATE_DOWNSAMPLE_STATEMENT DOWNSAMPLE_INTERVALS DROP_DOWNSAMPLE_STATEMENT SHOW_DOWNSAMPLE_STATEMENT
-<<<<<<< HEAD
                                     CREATE_STREAM_STATEMENT SHOW_STREAM_STATEMENT DROP_STREAM_STATEMENT COLUMN_LISTS SHOW_MEASUREMENT_KEYS_STATEMENT
-=======
-                                    CREATE_STREAM_STATEMENT SHOW_STREAM_STATEMENT DROP_STREAM_STATEMENT SHOW_QUERIES_STATEMENT KILL_QUERY_STATEMENT
->>>>>>> aa163cac
+                                    SHOW_QUERIES_STATEMENT KILL_QUERY_STATEMENT
 %type <fields>                      COLUMN_CLAUSES IDENTS
 %type <field>                       COLUMN_CLAUSE
 %type <stmts>                       ALL_QUERIES ALL_QUERY
@@ -391,11 +383,10 @@
     {
     	$$ = $1
     }
-<<<<<<< HEAD
     |SHOW_MEASUREMENT_KEYS_STATEMENT
     {
         $$ = $1
-=======
+    }
     |SHOW_QUERIES_STATEMENT
     {
     	$$ = $1
@@ -403,7 +394,6 @@
     |KILL_QUERY_STATEMENT
     {
     	$$ = $1
->>>>>>> aa163cac
     }
 
 SELECT_STATEMENT:
