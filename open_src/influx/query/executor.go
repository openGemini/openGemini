package query

/*
Copyright (c) 2018 InfluxData
This code is originally from: https://github.com/influxdata/influxdb/blob/1.7/query/executor.go

2022.01.23 It has been modified to compatible files in influx/influxql and influx/query.
Huawei Cloud Computing Technologies Co., Ltd.
*/

import (
	"errors"
	"fmt"
	"os"
	"runtime/debug"
	"strconv"
	"sync"
	"sync/atomic"
	"time"

	"github.com/influxdata/influxdb/models"
	query2 "github.com/influxdata/influxdb/query"
	originql "github.com/influxdata/influxql"
	"github.com/openGemini/openGemini/lib/errno"
	"github.com/openGemini/openGemini/lib/logger"
	"github.com/openGemini/openGemini/lib/statisticsPusher/statistics"
	"github.com/openGemini/openGemini/open_src/influx/influxql"
	"github.com/openGemini/openGemini/open_src/vm/protoparser/influx"
	"go.uber.org/zap"
)

var (
	// ErrInvalidQuery is returned when executing an unknown query type.
	ErrInvalidQuery = errors.New("invalid query")

	// ErrNotExecuted is returned when a statement is not executed in a query.
	// This can occur when a previous statement in the same query has errored.
	ErrNotExecuted = errors.New("not executed")

	// ErrQueryInterrupted is an error returned when the query is interrupted.
	ErrQueryInterrupted = errors.New("query interrupted")

	// ErrQueryAborted is an error returned when the query is aborted.
	ErrQueryAborted = errors.New("query aborted")

	// ErrQueryEngineShutdown is an error sent when the query cannot be
	// created because the query engine was shutdown.
	ErrQueryEngineShutdown = errors.New("query engine shutdown")

	// ErrQueryTimeoutLimitExceeded is an error when a query hits the max time allowed to run.
	ErrQueryTimeoutLimitExceeded = errors.New("query-timeout limit exceeded")

	// ErrAlreadyKilled is returned when attempting to kill a query that has already been killed.
	ErrAlreadyKilled = errors.New("already killed")

	ErrQueryIDOffsetNotInit = errors.New("query id offset has not been initialized, please try again")
)

// Statistics for the Executor
const (
	// PanicCrashEnv is the environment variable that, when set, will prevent
	// the handler from recovering any panics.
	PanicCrashEnv = "INFLUXDB_PANIC_CRASH"
<<<<<<< HEAD
=======
)

type qCtxKey uint8

const (
	QueryDurationKey qCtxKey = iota

	QueryIDKey

	QueryStmtKey
>>>>>>> aa163cac
)

type DurationKeyType int

const QueryDurationKey DurationKeyType = iota

// ErrDatabaseNotFound returns a database not found error for the given database name.
func ErrDatabaseNotFound(name string) error { return fmt.Errorf("database not found: %s", name) }

// ErrMaxSelectPointsLimitExceeded is an error when a query hits the maximum number of points.
func ErrMaxSelectPointsLimitExceeded(n, limit int) error {
	return fmt.Errorf("max-select-point limit exceeed: (%d/%d)", n, limit)
}

// ErrMaxConcurrentQueriesLimitExceeded is an error when a query cannot be run
// because the maximum number of queries has been reached.
func ErrMaxConcurrentQueriesLimitExceeded(n, limit int) error {
	return fmt.Errorf("max-concurrent-queries limit exceeded(%d, %d)", n, limit)
}

// CoarseAuthorizer determines if certain operations are authorized at the database level.
//
// It is supported both in OSS and Enterprise.
type CoarseAuthorizer interface {
	// AuthorizeDatabase indicates whether the given Privilege is authorized on the database with the given name.
	AuthorizeDatabase(p originql.Privilege, name string) bool
}

type openCoarseAuthorizer struct{}

func (a openCoarseAuthorizer) AuthorizeDatabase(originql.Privilege, string) bool { return true }

// OpenCoarseAuthorizer is a fully permissive implementation of CoarseAuthorizer.
var OpenCoarseAuthorizer openCoarseAuthorizer

// FineAuthorizer determines if certain operations are authorized at the series level.
//
// It is only supported in InfluxDB Enterprise. In OSS it always returns true.
type FineAuthorizer interface {
	// AuthorizeDatabase indicates whether the given Privilege is authorized on the database with the given name.
	AuthorizeDatabase(p originql.Privilege, name string) bool

	// AuthorizeSeriesRead determines if a series is authorized for reading
	AuthorizeSeriesRead(database string, measurement []byte, tags models.Tags) bool

	// AuthorizeSeriesWrite determines if a series is authorized for writing
	AuthorizeSeriesWrite(database string, measurement []byte, tags models.Tags) bool

	// IsOpen guarantees that the other methods of a FineAuthorizer always return true.
	//IsOpen() bool
}

// OpenAuthorizer is the Authorizer used when authorization is disabled.
// It allows all operations.
type openAuthorizer struct{}

// OpenAuthorizer can be shared by all goroutines.
var OpenAuthorizer = openAuthorizer{}

// AuthorizeDatabase returns true to allow any operation on a database.
func (a openAuthorizer) AuthorizeDatabase(originql.Privilege, string) bool { return true }

// AuthorizeSeriesRead allows access to any series.
func (a openAuthorizer) AuthorizeSeriesRead(database string, measurement []byte, tags models.Tags) bool {
	return true
}

// AuthorizeSeriesWrite allows access to any series.
func (a openAuthorizer) AuthorizeSeriesWrite(database string, measurement []byte, tags models.Tags) bool {
	return true
}

func (a openAuthorizer) IsOpen() bool { return true }

// AuthorizeSeriesRead allows any query to execute.
func (a openAuthorizer) AuthorizeQuery(_ string, _ *influxql.Query) error { return nil }

// AuthorizerIsOpen returns true if the provided Authorizer is guaranteed to
// authorize anything. A nil Authorizer returns true for this function, and this
// function should be preferred over directly checking if an Authorizer is nil
// or not.
//func AuthorizerIsOpen(a FineAuthorizer) bool {
//	return a == nil || a.IsOpen()
//}

type RowsChan struct {
	Rows    models.Rows // models.Rows of data
	Partial bool        // is partial of rows
}

// ExecutionOptions contains the options for executing a query.
type ExecutionOptions struct {
	// The database the query is running against.
	Database string

	// The retention policy the query is running against.
	RetentionPolicy string

	// Authorizer handles series-level authorization
	Authorizer FineAuthorizer

	// CoarseAuthorizer handles database-level authorization
	CoarseAuthorizer CoarseAuthorizer

	// Node to execute on.
	NodeID uint64

	// The requested maximum number of points to return in each result.
	ChunkSize int

	// If this query return chunk once by once
	Chunked bool

	// If this query is being executed in a read-only context.
	ReadOnly bool

	QueryLimitEn bool

	// Quiet suppresses non-essential output from the query executor.
	Quiet bool

	// AbortCh is a channel that signals when results are no longer desired by the caller.
	AbortCh <-chan struct{}

	// The ChunkImpl maximum number of points to contain. Developers are advised to change only.
	InnerChunkSize int

	Traceid uint64

	// The results of the query executor
	RowsChan chan RowsChan
}

type (
	iteratorsContextKey struct{}
	monitorContextKey   struct{}
)

// NewContextWithIterators returns a new context.Context with the *Iterators slice added.
// The query planner will add instances of AuxIterator to the Iterators slice.

//func NewContextWithIterators(ctx context.Context, itr *Processors) context.Context {
//return context.WithValue(ctx, iteratorsContextKey{}, itr)
//}

// StatementExecutor executes a statement within the Executor.
type StatementExecutor interface {
	// ExecuteStatement executes a statement. Results should be sent to the
	// results channel in the ExecutionContext.
	ExecuteStatement(stmt influxql.Statement, ctx *ExecutionContext) error
	Statistics(buffer []byte) ([]byte, error)
}

// StatementNormalizer normalizes a statement before it is executed.
type StatementNormalizer interface {
	// NormalizeStatement adds a default database and policy to the
	// measurements in the statement.
	NormalizeStatement(stmt influxql.Statement, database, retentionPolicy string) error
}

// Executor executes every statement in an Query.
type Executor struct {
	// Used for executing a statement in the query.
	StatementExecutor StatementExecutor

	// Used for tracking running queries.
	TaskManager *TaskManager

	// writer is used for INTO statement
	PointsWriter interface {
		RetryWritePointRows(database, retentionPolicy string, points []influx.Row) error
	}

	// Logger to use for all logging.
	// Defaults to discarding all log output.
	Logger *logger.Logger
}

// NewExecutor returns a new instance of Executor.
func NewExecutor() *Executor {
	return &Executor{
		TaskManager: NewTaskManager(),
		Logger:      logger.NewLogger(errno.ModuleHTTP).With(zap.String("service", "executor")),
	}
}

// Close kills all running queries and prevents new queries from being attached.
func (e *Executor) Close() error {
	return e.TaskManager.Close()
}

// SetLogOutput sets the writer to which all logs are written. It must not be
// called after Open is called.
func (e *Executor) WithLogger(log *logger.Logger) {
	e.Logger = log.With(zap.String("service", "query"))
}

// ExecuteQuery executes each statement within a query.
func (e *Executor) ExecuteQuery(query *influxql.Query, opt ExecutionOptions, closing chan struct{}, qDuration *statistics.SQLSlowQueryStatistics) <-chan *query2.Result {
	results := make(chan *query2.Result)
	go e.executeQuery(query, opt, closing, qDuration, results)
	return results
}

func (e *Executor) executeQuery(query *influxql.Query, opt ExecutionOptions, closing <-chan struct{}, qStat *statistics.SQLSlowQueryStatistics, results chan *query2.Result) {
	defer close(results)
	defer e.recover(query, results)

	ctx, detach, err := e.TaskManager.AttachQuery(query, opt, closing, qStat)
	if err != nil {
		select {
		case results <- &query2.Result{Err: err}:
		case <-opt.AbortCh:
		}
		return
	}
	defer detach()

	// init point writer of context which may be used to write data with into statement
	ctx.PointsWriter = e.PointsWriter
	// Setup the execution context that will be used when executing statements.
	ctx.Results = results

	if qStat != nil && len(query.Statements) > 0 {
		qStat.SetQueryBatch(len(query.Statements))
		qStat.SetQuery(query.Statements[0].String())
	}
	atomic.AddInt64(&statistics.HandlerStat.QueryStmtCount, int64(len(query.Statements)))

	var i int
LOOP:
	for ; i < len(query.Statements); i++ {
		ctx.statementID = i
		stmt := query.Statements[i]

		// If a default database wasn't passed in by the caller, check the statement.
		defaultDB := opt.Database
		if defaultDB == "" {
			if s, ok := stmt.(influxql.HasDefaultDatabase); ok {
				defaultDB = s.DefaultDatabase()
			}
		}

		// Do not let queries manually use the system measurements. If we find
		// one, return an error. This prevents a person from using the
		// measurement incorrectly and causing a panic.
		if stmt, ok := stmt.(*influxql.SelectStatement); ok {
			for _, s := range stmt.Sources {
				switch s := s.(type) {
				case *influxql.Measurement:
					if influxql.IsSystemName(s.Name) {
						command := "the appropriate meta command"
						switch s.Name {
						case "_fieldKeys":
							command = "SHOW FIELD KEYS"
						case "_measurements":
							command = "SHOW MEASUREMENTS"
						case "_series":
							command = "SHOW SERIES"
						case "_tagKeys":
							command = "SHOW TAG KEYS"
						case "_tags":
							command = "SHOW TAG VALUES"
						}
						results <- &query2.Result{
							Err: fmt.Errorf("unable to use system source '%s': use %s instead", s.Name, command),
						}
						break LOOP
					}
				}
			}
		}

		// Rewrite statements, if necessary.
		// This can occur on meta read statements which convert to SELECT statements.
		newStmt, err := RewriteStatement(stmt)
		if err != nil {
			results <- &query2.Result{Err: err}
			break
		}
		stmt = newStmt

		// Normalize each statement if possible.
		if normalizer, ok := e.StatementExecutor.(StatementNormalizer); ok {
			if err := normalizer.NormalizeStatement(stmt, defaultDB, opt.RetentionPolicy); err != nil {
				if err := ctx.send(&query2.Result{Err: err}); err == ErrQueryAborted {
					return
				}
				break
			}
		}

		// Log each normalized statement.
		if !ctx.Quiet {
			e.Logger.Info("Executing query", zap.Stringer("query", stmt))
		}

		// Send any other statements to the underlying statement executor.
		err = e.StatementExecutor.ExecuteStatement(stmt, ctx)
		if err == ErrQueryInterrupted {
			// Query was interrupted so retrieve the real interrupt error from
			// the query task if there is one.
			if qerr := ctx.Err(); qerr != nil {
				err = qerr
			}
		}

		// Send an error for this result if it failed for some reason.
		if err != nil {
			if err := ctx.send(&query2.Result{
				StatementID: i,
				Err:         err,
			}); err == ErrQueryAborted {
				return
			}
			// Stop after the first error.
			break
		}

		// Check if the query was interrupted during an uninterruptible statement.
		interrupted := false
		select {
		case <-ctx.Done():
			interrupted = true
		default:
			// Query has not been interrupted.
		}

		if interrupted {
			break
		}
	}

	// Send error results for any statements which were not executed.
	for ; i < len(query.Statements)-1; i++ {
		if err := ctx.send(&query2.Result{
			StatementID: i,
			Err:         ErrNotExecuted,
		}); err == ErrQueryAborted {
			return
		}
	}
}

// Determines if the Executor will recover any panics or let them crash
// the server.
var willCrash bool

func init() {
	var err error
	if willCrash, err = strconv.ParseBool(os.Getenv(PanicCrashEnv)); err != nil {
		willCrash = false
	}
}

func (e *Executor) recover(query *influxql.Query, results chan *query2.Result) {
	if err := recover(); err != nil {
		e.Logger.Error(fmt.Sprintf("%s [error:%s] %s", query.String(), err, debug.Stack()))

		internalErr, ok := err.(*errno.Error)
		if ok && errno.Equal(internalErr, errno.DtypeNotSupport) {
			results <- &query2.Result{
				StatementID: -1,
				Err:         fmt.Errorf("%s", err),
			}
		} else {
			results <- &query2.Result{
				StatementID: -1,
				Err:         fmt.Errorf("%s [error:%s]", query.String(), err),
			}
		}

		if willCrash {
			e.Logger.Error(fmt.Sprintf("\n\n=====\nAll goroutines now follow:"))
			buf := debug.Stack()
			e.Logger.Error(fmt.Sprintf("%s", buf))
			os.Exit(1)
		}
	}
}

// Task is the internal data structure for managing queries.
// For the public use data structure that gets returned, see Task.
type Task struct {
	query     string
	database  string
	status    TaskStatus
	startTime time.Time
	closing   chan struct{}
	monitorCh chan error
	err       error
	mu        sync.Mutex
}

// Monitor starts a new goroutine that will monitor a query. The function
// will be passed in a channel to signal when the query has been finished
// normally. If the function returns with an error and the query is still
// running, the query will be terminated.
func (q *Task) Monitor(fn MonitorFunc) {
	go q.monitor(fn)
}

// Error returns any asynchronous error that may have occurred while executing
// the query.
func (q *Task) Error() error {
	q.mu.Lock()
	defer q.mu.Unlock()
	return q.err
}

func (q *Task) setError(err error) {
	q.mu.Lock()
	q.err = err
	q.mu.Unlock()
}

func (q *Task) monitor(fn MonitorFunc) {
	if err := fn(q.closing); err != nil {
		select {
		case <-q.closing:
		case q.monitorCh <- err:
		}
	}
}

// close closes the query task closing channel if the query hasn't been previously killed.
func (q *Task) close() {
	q.mu.Lock()
	if q.status != KilledTask {
		// Set the status to killed to prevent closing the channel twice.
		q.status = KilledTask
		close(q.closing)
	}
	q.mu.Unlock()
}

func (q *Task) kill() error {
	q.mu.Lock()
	if q.status == KilledTask {
		q.mu.Unlock()
		return ErrAlreadyKilled
	}
	q.status = KilledTask
	close(q.closing)
	q.mu.Unlock()
	return nil
}<|MERGE_RESOLUTION|>--- conflicted
+++ resolved
@@ -61,8 +61,6 @@
 	// PanicCrashEnv is the environment variable that, when set, will prevent
 	// the handler from recovering any panics.
 	PanicCrashEnv = "INFLUXDB_PANIC_CRASH"
-<<<<<<< HEAD
-=======
 )
 
 type qCtxKey uint8
@@ -73,12 +71,7 @@
 	QueryIDKey
 
 	QueryStmtKey
->>>>>>> aa163cac
 )
-
-type DurationKeyType int
-
-const QueryDurationKey DurationKeyType = iota
 
 // ErrDatabaseNotFound returns a database not found error for the given database name.
 func ErrDatabaseNotFound(name string) error { return fmt.Errorf("database not found: %s", name) }
