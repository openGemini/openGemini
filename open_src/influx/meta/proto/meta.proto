syntax = "proto2";
package proto;

/*
Copyright (c) 2013-2016 Errplane Inc.
This code is originally from: https://github.com/influxdata/influxdb/blob/1.7/services/meta/internal/meta.proto

2022.01.23 Add PtView,MeasurementInfo,etc.
Copyright 2022 Huawei Cloud Computing Technologies Co., Ltd.
*/

//========================================================================
//
// Metadata
//
//========================================================================

message Data {
	required uint64 Term = 1;
	required uint64 Index = 2;
	required uint64 ClusterID = 3;

	repeated NodeInfo Nodes = 4;
	repeated DatabaseInfo Databases = 5;
	repeated UserInfo Users = 6;

	required uint64 MaxNodeID = 7;
	required uint64 MaxShardGroupID = 8;
	required uint64 MaxShardID = 9;

	repeated DataNode DataNodes = 10;
	repeated NodeInfo MetaNodes = 11;

	required uint32 ClusterPtNum = 14;
	map<string, DBPtInfo> PtView = 15;
	optional uint32 PtNumPerNode = 16;
	required uint64 MaxIndexGroupID      = 17;
	required uint64 MaxIndexID           = 18;
	optional uint64 MaxEventOpId         = 19;
	optional bool   TakeOverEnabled      = 20;
	repeated MigrateEventInfo MigrateEvents = 21;
	optional bool BalancerEnabled = 22;
	optional uint64 MaxDownSampleID = 23;
	repeated StreamInfo Streams  = 24;
	optional uint64 MaxStreamID = 25;
	optional uint64 MaxConnId = 26;
	map<string,uint64> QueryIDInit = 27;
}

message PtOwner {
	required uint64 NodeID = 1;
}

message PtInfo {
	required PtOwner Owner = 1;
	required uint32 Status = 2;
	required uint32 PtId = 3;
	optional uint64 Ver = 4;
}

message DBPtInfo {
	repeated PtInfo DbPt = 1;
}

message NodeInfo {
	required uint64 ID = 1;
	required string Host = 2;
	optional string RPCAddr = 5;
	optional string TCPHost = 3;
	required int64  Status = 4;
	required uint64 LTime = 6;
	required string GossipAddr = 7;
}

message DataNode {
	required NodeInfo Ni = 1;
	optional uint64 ConnID = 2;
	optional uint64 AliveConnID = 3;
}

message DatabaseInfo {
	required string Name = 1;
	required string DefaultRetentionPolicy = 2;
	repeated RetentionPolicyInfo RetentionPolicies = 3;
	optional bool MarkDeleted  = 5;
	optional ShardKeyInfo ShardKey = 6;
	optional bool EnableTagArray = 7;
}

message RetentionPolicySpec {
	optional string Name               = 1;
	optional int64  Duration           = 2;
	optional int64  ShardGroupDuration = 3;
	optional uint32 ReplicaN           = 4;
}

message MeasurementInfo {
    required string Name = 1;
    repeated ShardKeyInfo ShardKeys = 2;
    map<string, int32> Schema = 3;
    optional bool MarkDeleted = 4;
    optional IndexRelation indexRelation = 5;
    optional uint32 EngineType = 6;
    optional ColStoreInfo ColStoreInfo = 7;
}

message RetentionPolicyInfo {
	required string Name = 1;
	required int64 Duration = 2;
	required int64 ShardGroupDuration = 3;
	required uint32 ReplicaN = 4;
	repeated MeasurementInfo Measurements = 5;
	map<string, uint32> MstVersions = 14;
	repeated ShardGroupInfo ShardGroups = 6;
	repeated SubscriptionInfo Subscriptions = 7;
	optional bool MarkDeleted = 8;
	required int64 HotDuration = 9;
	required int64 WarmDuration = 10;
	required int64 IndexGroupDuration = 11;
	repeated IndexGroupInfo IndexGroups = 12;
	optional DownSamplePolicyInfo DownSamplePolicyInfo = 13;
}

message ShardGroupInfo {
	required uint64 ID = 1;
	required int64 StartTime = 2;
	required int64 EndTime = 3;
	required int64 DeletedAt = 4;
	repeated ShardInfo Shards = 5;
	optional int64 TruncatedAt = 6;
	optional uint32 EngineType = 7;
}

message ShardInfo {
	required uint64 ID = 1;
	repeated uint32 OwnerIDs = 2 [deprecated=true];
	required string Min = 3;
	required string Max = 4;
	required uint64 Tier = 5;
	required uint64 IndexID = 6;
	required int64  DownSampleLevel = 7;
	optional uint64 DownSampleID  = 8;
	optional bool   ReadOnly     = 9;
	optional bool   MarkDelete   = 10;
}

message ShardKeyInfo {
    repeated string ShardKey = 1;
    optional string Type     = 2;
    optional uint64 SgID     = 3;
}

message SubscriptionInfo{
	required string Name = 1;
	required string Mode = 2;
	repeated string Destinations = 3;
}

message ShardOwner {
	required uint64 NodeID = 1;
}

message UserInfo {
	required string Name = 1;
	required string Hash = 2;
	required bool Admin = 3;
	optional bool RwUser = 4;
	repeated UserPrivilege Privileges = 5;
}

message UserPrivilege {
	required string Database = 1;
	required int32 Privilege = 2;
}

message IndexRelation {
    required uint32 Rid = 1;
    repeated uint32 Oid = 2;
    repeated string IndexName = 3;
    repeated IndexList IndexLists = 4;
    map<string, IndexOptions> IndexOptions = 5;
}

message IndexList {
    repeated string IList = 1;
}

message RpMeasurementsFieldsInfo {
    repeated MeasurementFieldsInfo MeasurementInfos = 1;
}
message MeasurementFieldsInfo {
    required string MstName                   = 1;
    repeated MeasurementTypeFields TypeFields = 2;
}
message MeasurementTypeFields {
    repeated string Fields  = 1;
    required int64 Type = 2;
}


message StreamInfo {
    required string Name = 1;
    required uint64 ID = 2;
    required StreamMeasurementInfo SrcMst = 3;
    required StreamMeasurementInfo DesMst = 4;
    required int64 Interval = 5;
    required int64 Delay = 6;
    repeated string Dims = 7;
    repeated StreamCall Calls = 8;
}

message StreamInfos {
    repeated StreamInfo Infos = 1;
}

message StreamMeasurementInfo {
    required string Name = 1;
    required string Database = 2;
    required string RetentionPolicy = 3;
}

message StreamCall {
    required string Call = 1;
    required string Field = 2;
    required string Alias = 3;
}

message ColStoreInfo {
    repeated string PrimaryKey    = 1;
    repeated string SortKey       = 2;
    repeated string PropertyKey   = 3;
    repeated string PropertyValue = 4;
}

message IndexOption {
    optional string Tokens     = 1;
    optional string Tokenizers = 2;
    optional int64  Segment    = 3;
}

message IndexOptions {
	repeated IndexOption Infos = 1;
}

//========================================================================
//
// COMMANDS
//
//========================================================================

message Command {
	extensions 100 to max;

	enum Type {
		CreateDatabaseCommand                      = 3;
		DropDatabaseCommand                        = 4;
		CreateRetentionPolicyCommand               = 5;
		DropRetentionPolicyCommand                 = 6;
		SetDefaultRetentionPolicyCommand           = 7;
		UpdateRetentionPolicyCommand               = 8;
		CreateShardGroupCommand                    = 9;
		DeleteShardGroupCommand                    = 10;
		CreateUserCommand                          = 13;
		DropUserCommand                            = 14;
		UpdateUserCommand                          = 15;
		SetPrivilegeCommand                        = 16;
		SetDataCommand                             = 17;
		SetAdminPrivilegeCommand                   = 18;
		CreateSubscriptionCommand                  = 21;
		DropSubscriptionCommand                    = 22;
		CreateMetaNodeCommand                      = 24;
		CreateDataNodeCommand                      = 25;
		UpdateDataNodeCommand                      = 26;
		DeleteMetaNodeCommand                      = 27;
		DeleteDataNodeCommand                      = 28;
		SetMetaNodeCommand                         = 29;
		DropShardCommand                           = 30;
		MarkDatabaseDeleteCommand                  = 31;
		UpdateShardOwnerCommand                    = 35;
		MarkRetentionPolicyDeleteCommand           = 39;
		CreateMeasurementCommand                   = 49;
		AlterShardKeyCmd                           = 50;
		ReShardingCommand                          = 52;
		UpdateSchemaCommand                        = 53;
		ReportShardsCommand                        = 54;
		PruneGroupsCommand                         = 57;
		MarkMeasurementDeleteCommand               = 58;
		DropMeasurementCommand                     = 59;
		TimeRangeCommand                           = 60;
		ShardDurationCommand                       = 61;
		DeleteIndexGroupCommand                    = 62;
		UpdateShardInfoTierCommand                 = 63;
		UpdateNodeStatusCommand                    = 64;
		CreateEventCommand                         = 65;
		UpdateEventCommand                         = 66;
		UpdatePtInfoCommand                        = 67;
		RemoveEventCommand                         = 68;
		CreateDownSamplePolicyCommand              = 69;
		DropDownSamplePolicyCommand                = 70;
		GetDownSamplePolicyCommand                 = 71;
		CreateDbPtViewCommand                      = 72;
		GetMeasurementInfoWithinSameRpCommand      = 73;
		UpdateShardDownSampleInfoCommand           = 74;
		MarkTakeoverCommand                        = 75;
		MarkBalancerCommand                        = 76;
		CreateStreamCommand                        = 77;
		DropStreamCommand                          = 78;
		GetMeasurementInfoStoreCommand             = 79;
		VerifyDataNodeCommand                      = 80;
		ExpandGroupsCommand                        = 81;
		UpdatePtVersionCommand                     = 82;
<<<<<<< HEAD
		GetDBBriefInfoCommand                      = 83;
		GetMeasurementsInfoCommand                 = 84;
=======
		RegisterQueryIDOffsetCommand               = 83;
>>>>>>> aa163cac
	}

	required Type type = 1;
}

message CreateDatabaseCommand {
	extend Command {
		optional CreateDatabaseCommand command = 103;
	}
	required string Name = 1;
	optional RetentionPolicyInfo RetentionPolicy = 2;
	optional uint32 ReplicaNum = 3;
	optional ShardKeyInfo Ski = 4;
	optional bool EnableTagArray = 5;
}

message DropDatabaseCommand {
	extend Command {
		optional DropDatabaseCommand command = 104;
	}
	required string Name = 1;
}

message CreateRetentionPolicyCommand {
	extend Command {
		optional CreateRetentionPolicyCommand command = 105;
	}
	required string Database = 1;
	required RetentionPolicyInfo RetentionPolicy = 2;
	required bool DefaultRP  = 3;
}

message DropRetentionPolicyCommand {
	extend Command {
		optional DropRetentionPolicyCommand command = 106;
	}
	required string Database = 1;
	required string Name = 2;
}

message SetDefaultRetentionPolicyCommand {
	extend Command {
		optional SetDefaultRetentionPolicyCommand command = 107;
	}
	required string Database = 1;
	required string Name = 2;
}

message UpdateRetentionPolicyCommand {
	extend Command {
		optional UpdateRetentionPolicyCommand command = 108;
	}
	required string Database = 1;
	required string Name = 2;
	optional string NewName = 3;
	optional int64 Duration = 4;
	optional uint32 ReplicaN = 5;
	optional int64 ShardGroupDuration = 6;
	required bool MakeDefault = 7;
	optional int64 HotDuration = 9;
	optional int64 WarmDuration = 10;
	optional int64 IndexGroupDuration = 11;
}

message CreateShardGroupCommand {
	extend Command {
		optional CreateShardGroupCommand command = 109;
	}
	required string Database = 1;
	required string Policy = 2;
	required int64 Timestamp = 3;
	required uint64 ShardTier = 4;
	optional uint32 EngineType = 5;
}

message DeleteShardGroupCommand {
	extend Command {
		optional DeleteShardGroupCommand command = 110;
	}
	required string Database = 1;
	required string Policy = 2;
	required uint64 ShardGroupID = 3;
}

message CreateUserCommand {
	extend Command {
		optional CreateUserCommand command = 113;
	}
	required string Name = 1;
	required string Hash = 2;
	required bool Admin = 3;
	optional bool RwUser = 4;
}

message DropUserCommand {
	extend Command {
		optional DropUserCommand command = 114;
	}
	required string Name = 1;
}

message UpdateUserCommand {
	extend Command {
		optional UpdateUserCommand command = 115;
	}
	required string Name = 1;
	required string Hash = 2;
}

message SetPrivilegeCommand {
	extend Command {
		optional SetPrivilegeCommand command = 116;
	}
	required string Username = 1;
	required string Database = 2;
	required int32 Privilege = 3;
}

message SetDataCommand {
	extend Command {
		optional SetDataCommand command = 117;
	}
	required Data Data = 1;
}

message SetAdminPrivilegeCommand {
	extend Command {
		optional SetAdminPrivilegeCommand command = 118;
	}
	required string Username = 1;
	required bool Admin = 2;
}

message CreateSubscriptionCommand {
	extend Command {
		optional CreateSubscriptionCommand command = 121;
	}
	required string Name = 1;
	required string Database = 2;
	required string RetentionPolicy = 3;
	required string Mode = 4;
	repeated string Destinations = 5;

}

message DropSubscriptionCommand {
	extend Command {
		optional DropSubscriptionCommand command = 122;
	}
	required string Name = 1;
	required string Database = 2;
	required string RetentionPolicy = 3;
}

message CreateMetaNodeCommand {
	extend Command {
		optional CreateMetaNodeCommand command = 124;
	}
	required string HTTPAddr = 1;
	required string RPCAddr = 4;
	required string TCPAddr = 2;
	required uint64 Rand = 3;
}

message CreateDataNodeCommand {
	extend Command {
		optional CreateDataNodeCommand command = 125;
	}
	required string HTTPAddr = 1;
	required string TCPAddr = 2;
}

message DataNodeEvent {
	required bytes  Host = 1;
	required int64  EventType = 2;
	required uint64 LTime = 3;
}

message DeleteMetaNodeCommand {
	extend Command {
		optional DeleteMetaNodeCommand command = 127;
	}
	required uint64 ID = 1;
}

message DeleteDataNodeCommand {
	extend Command {
		optional DeleteDataNodeCommand command = 128;
	}
	required uint64 ID = 1;
}

message Response {
	required bool OK = 1;
	optional string Error = 2;
	optional uint64 Index = 3;
}

// SetMetaNodeCommand is for the initial metanode in a cluster or
// if the single host restarts and its hostname changes, this will update it
message SetMetaNodeCommand {
	extend Command {
		optional SetMetaNodeCommand command = 129;
	}
	required string HTTPAddr = 1;
	required string RPCAddr = 4;
	required string TCPAddr = 2;
	required uint64 Rand = 3;
}

message DropShardCommand {
	extend Command {
		optional DropShardCommand command = 130;
	}
	required uint64 ID = 1;
}
message MarkDatabaseDeleteCommand {
	extend Command {
		optional MarkDatabaseDeleteCommand command = 131;
	}
	required string Name = 1;
}

message UpdateShardOwnerCommand {
	extend Command {
		optional UpdateShardOwnerCommand command = 135;
	}
	required int64  ShardId = 1;
	required int64  OwnerId = 2;
	required string DbName = 3;
	required string RpName = 4;
}

message MarkRetentionPolicyDeleteCommand {
	extend Command {
		optional MarkRetentionPolicyDeleteCommand command = 139;
	}
	required string Database = 1;
	required string Name = 2;
}

message CreateMeasurementCommand {
	extend Command {
		optional CreateMeasurementCommand command = 149;
	}
	required string DBName = 1;
	required string RpName = 2;
	required string Name = 3;
	optional ShardKeyInfo Ski = 4;
	optional IndexRelation IR = 5;
	optional uint32 EngineType = 6;
	optional ColStoreInfo ColStoreInfo = 7;
}

message AlterShardKeyCmd {
	extend Command {
		optional AlterShardKeyCmd command = 150;
	}
	required string DBName = 1;
	required string RpName = 2;
	required string Name = 3;
    optional ShardKeyInfo Ski = 4;
}

message UpdateDbPtStatusCommand {
	extend Command {
		optional UpdateDbPtStatusCommand command = 151;
	}
	required uint64 TaskID = 1;
	required uint64 NodeId = 2;
	required string DB = 3;
	required uint32 PT = 4;
	optional string Error = 5;
}

message ReShardingCommand {
    extend Command {
        optional ReShardingCommand command = 152;
    }
    required string Database     = 1;
    required string RpName       = 2;
    required uint64 ShardGroupID = 3;
    required int64  SplitTime    = 4;
    repeated string ShardBounds  = 5;
}

message UpdateSchemaCommand {
    extend Command {
        optional UpdateSchemaCommand command = 153;
    }
    required string Database    = 1;
    required string RpName      = 2;
    required string Measurement = 3;
    repeated FieldSchema FieldToCreate = 4;
}

message FieldSchema {
    required string FieldName = 1;
    required int32 FieldType  = 2;
}

message IndexInfo {
	required uint64 ID = 1;
	repeated uint32 OwnerIDs = 2;
	optional bool   MarkDelete = 3;
}

message IndexGroupInfo {
	required uint64 ID = 1;
	required int64 StartTime = 2;
	required int64 EndTime = 3;
	required int64 DeletedAt = 4;
	repeated IndexInfo Indexes = 5;
}

message ShardStatus {
    required uint64 ShardID     = 1;
    required uint64 ShardSize   = 2;
    required int32  SeriesCount = 3;
    required int64  MaxTime     = 4;
}

message RpShardStatus {
    required string      RpName     = 1;
    required ShardStatus ShardStats = 2;
}

message DBPtStatus {
    required string        DB      = 1;
    required uint32        PtID    = 2;
    repeated RpShardStatus RpStats = 3;
}

message ReportShardsLoadCommand {
    extend Command {
        optional ReportShardsLoadCommand command = 154;
    }
    repeated DBPtStatus DBPTStat = 1;
}

message DownSamplePolicyInfo{
    repeated DownSampleOperators Calls = 1;
    repeated DownSamplePolicy DownSamplePolicies = 2;
    required int64 Duration = 3;
    optional uint64 TaskID  = 4;
}

message DownSamplePolicy{
    required int64 SampleInterval = 1;
    required int64 TimeInterval = 2;
    required int64 WaterMark = 3;
}

message DownSampleOperators{
    repeated string AggOps  = 1;
    required int64 DataType = 2;
}

message DownSamplePolicyInfoWithDbRp {
    required DownSamplePolicyInfo Info = 1;
    required string DbName = 2;
    required string RpName = 3;
}

message DownSamplePoliciesInfoWithDbRp {
    repeated DownSamplePolicyInfoWithDbRp Infos = 1;
}

message ShardDownSampleUpdateInfos {
    repeated ShardDownSampleUpdateInfo Infos = 1;
}

message ShardDownSampleUpdateInfo {
    required ShardIdentifier Ident = 1;
    required int64 DownSampleLvl   = 2;
}

message PruneGroupsCommand {
    extend Command {
        optional PruneGroupsCommand command = 157;
    }

    required bool ShardGroup = 1;
    optional uint64 ID = 2;
}

message MarkMeasurementDeleteCommand {
	extend Command {
		optional MarkMeasurementDeleteCommand command = 158;
	}
	required string Database = 1;
	required string Policy = 2;
	required string Measurement = 3;
}

message DropMeasurementCommand {
    extend Command {
        optional DropMeasurementCommand command = 159;
    }
    required string Database = 1;
    required string Policy   = 2;
    required string Measurement = 3;
}

message NodeStartInfo {
    required uint64 DataIndex = 1;
    required uint64 NodeID = 2;
    repeated uint32 PtIds  = 3;
    repeated ShardDurationInfo Durations = 4;
    required uint64 LTime = 5;
    repeated DatabaseBriefInfo DBBriefInfo = 6;
    optional uint64 connId = 7;
}

message TimeRangeCommand {
    extend Command {
        optional TimeRangeCommand command = 160;
    }
    required string Database = 1;
    required string Policy = 2;
    required uint64 ShardID = 3;
}

message ShardDurationCommand {
    extend Command {
        optional ShardDurationCommand command = 161;
    }
    required uint64 Index = 1;
    repeated uint32 Pts = 2;
    optional uint64 nodeId = 3;
}

message DurationDescriptor {
    required uint64 TierType = 1;
    required int64 TierDuration = 2;
    required int64 Duration = 3;
}

message ShardIdentifier {
    required uint64 ShardID = 1;
    required uint64 ShardGroupID = 2;
    required string OwnerDb = 3;
    required uint32 OwnerPt = 4;
    required string Policy = 5;
    required string ShardType = 6;
    optional int64  DownSampleLevel = 7;
    optional uint64 DownSampleID  = 8;
    optional bool   ReadOnly      = 9;
    optional uint32 EngineType = 10;
}

message TimeRangeInfo {
    required int64 StartTime = 1;
    required int64 EndTime = 2;
}

message IndexDescriptor {
    required uint64 IndexID = 1;
    required uint64 IndexGroupID = 2;
    required TimeRangeInfo TimeRange = 3;
}

message ShardDurationInfo {
	optional ShardIdentifier Ident = 1;
	required DurationDescriptor DurationInfo = 2;
	repeated MeasurementInfo MeasurementInfo = 3;
}

message ShardTimeRangeInfo {
	required TimeRangeInfo TimeRange = 1;
	required IndexDescriptor OwnerIndex = 2;
	required ShardDurationInfo ShardDuration = 3;
	optional string            ShardType = 4;
}

message ShardDurationResponse {
    required uint64 DataIndex = 1;
    repeated ShardDurationInfo Durations = 2;
}

message DeleteIndexGroupCommand {
	extend Command {
		optional DeleteIndexGroupCommand command = 162;
	}
	required string Database = 1;
	required string Policy = 2;
	required uint64 IndexGroupID = 3;
}

message UpdateShardInfoTierCommand {
    extend Command {
        optional UpdateShardInfoTierCommand command = 163;
    }
    required uint64 ShardID = 1;
    required uint64 Tier    = 2;
    required string DbName  = 3;
    required string RpName  = 4;
}

message CardinalityInfo {
    required TimeRangeInfo TimeRange = 1;
    required uint64      Cardinality = 2;
}

message MeasurementCardinalityInfo {
    required string Name = 1;
    repeated CardinalityInfo Cardinality = 2;
}

message CardinalityResponse {
    repeated MeasurementCardinalityInfo Infos = 1;
    optional string Err = 2;
}

message UpdateNodeStatusCommand {
    extend Command {
        optional UpdateNodeStatusCommand command = 164;
    }
    required uint64 ID     = 1;
    required int32 Status  = 2;
    required uint64 Ltime  = 3;
    required string GossipAddr = 4;
}

message DbPt {
    required string Db = 1;
    required PtInfo Pt = 2;
    map<uint64, ShardDurationInfo> Shards = 3;
    optional DatabaseBriefInfo DBBriefInfo = 4;
}

message MigrateEventInfo {
    optional string eventId = 1;
    optional int32 eventType = 2;
    optional uint64 opId = 3;
    optional DbPt pti = 4;
    optional int32 currState = 5;
    optional int32 preState = 6;
    optional uint64 src = 7;
    optional uint64 dest = 8;
    optional bool checkConflict = 9;
    optional uint64 aliveConnId = 10;
}

message CreateEventCommand {
    extend Command {
        optional CreateEventCommand command = 165;
    }
    required MigrateEventInfo eventInfo = 1;
}

message UpdateEventCommand {
    extend Command {
        optional UpdateEventCommand command = 166;
    }
    required MigrateEventInfo eventInfo = 1;
}

message UpdatePtInfoCommand {
    extend Command {
        optional UpdatePtInfoCommand command = 167;
    }
    required string Db = 1;
    required PtInfo Pt = 2;
    optional uint64 OwnerNode = 3;
    optional uint32 Status = 4;
}

message RemoveEventCommand {
    extend Command {
        optional RemoveEventCommand command = 168;
    }
    required string eventId = 1;
}

message CreateDownSamplePolicyCommand {
    extend Command {
        optional CreateDownSamplePolicyCommand command = 169;
    }
    required DownSamplePolicyInfo DownSamplePolicyInfo = 1;
    required string Database = 2;
    required string name = 3;
}

message DropDownSamplePolicyCommand {
    extend Command {
        optional DropDownSamplePolicyCommand command = 170;
    }
    required string Database = 1;
    required string rpName   = 2;
    optional bool dropAll    = 3;
}

message GetDownSamplePolicyCommand {
    extend Command {
        optional GetDownSamplePolicyCommand command = 171;
    }
}

message CreateDbPtViewCommand {
    extend Command {
        optional CreateDbPtViewCommand command = 172;
    }
    required string DbName = 1;
}

message GetMeasurementInfoWithinSameRpCommand {
    extend Command {
        optional GetMeasurementInfoWithinSameRpCommand command = 173;
    }
    required string DbName   = 1;
    required string RpName   = 2;
    repeated int64 DataTypes = 3;
}

message UpdateShardDownSampleInfoCommand {
    extend Command {
        optional UpdateShardDownSampleInfoCommand command = 174;
    }
    required ShardIdentifier Ident = 1;
}

message MarkTakeoverCommand {
	extend Command {
		optional MarkTakeoverCommand command = 175;
	}
	required bool enable = 1;
}

message MarkBalancerCommand {
	extend Command {
		optional MarkBalancerCommand command = 176;
	}
	required bool enable = 1;
}

message CreateStreamCommand {
    extend Command {
        optional CreateStreamCommand command = 177;
    }
    required StreamInfo StreamInfo = 1;
}

message DropStreamCommand {
    extend Command {
        optional DropStreamCommand command = 178;
    }
    required string Name = 1;
}

message GetMeasurementInfoStoreCommand {
    extend Command {
        optional GetMeasurementInfoStoreCommand command = 179;
    }
    required string DbName   = 1;
    required string RpName   = 2;
    required string MstName  = 3;
}

message VerifyDataNodeCommand {
	extend Command {
		optional VerifyDataNodeCommand command = 180;
	}
	required uint64 NodeID = 1;
}

message ExpandGroupsCommand {
    extend Command {
        optional ExpandGroupsCommand command = 181;
    }
}

message UpdatePtVersionCommand {
	extend Command {
		optional UpdatePtVersionCommand command = 182;
	}
	required string Db = 1;
	required uint32 Pt = 2;
}

<<<<<<< HEAD
message GetMeasurementsInfoCommand {
	extend Command {
		optional GetMeasurementsInfoCommand command = 183;
	}
	required string DbName   = 1;
	required string RpName   = 2;
}

message DatabaseBriefInfo {
	required string Name = 1;
	required bool EnableTagArray = 2;
}

message MeasurementsInfo {
	repeated MeasurementInfo MeasurementsInfo = 1;
=======
message RegisterQueryIDOffsetCommand {
	extend Command {
		optional  RegisterQueryIDOffsetCommand command = 183;
	}
	required string Host = 1;
>>>>>>> aa163cac
}<|MERGE_RESOLUTION|>--- conflicted
+++ resolved
@@ -309,12 +309,9 @@
 		VerifyDataNodeCommand                      = 80;
 		ExpandGroupsCommand                        = 81;
 		UpdatePtVersionCommand                     = 82;
-<<<<<<< HEAD
 		GetDBBriefInfoCommand                      = 83;
 		GetMeasurementsInfoCommand                 = 84;
-=======
-		RegisterQueryIDOffsetCommand               = 83;
->>>>>>> aa163cac
+		RegisterQueryIDOffsetCommand               = 85;
 	}
 
 	required Type type = 1;
@@ -995,7 +992,6 @@
 	required uint32 Pt = 2;
 }
 
-<<<<<<< HEAD
 message GetMeasurementsInfoCommand {
 	extend Command {
 		optional GetMeasurementsInfoCommand command = 183;
@@ -1011,11 +1007,11 @@
 
 message MeasurementsInfo {
 	repeated MeasurementInfo MeasurementsInfo = 1;
-=======
+}
+
 message RegisterQueryIDOffsetCommand {
 	extend Command {
-		optional  RegisterQueryIDOffsetCommand command = 183;
+		optional  RegisterQueryIDOffsetCommand command = 184;
 	}
 	required string Host = 1;
->>>>>>> aa163cac
 }