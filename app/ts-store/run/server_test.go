/*
Copyright 2022 Huawei Cloud Computing Technologies Co., Ltd.

Licensed under the Apache License, Version 2.0 (the "License");
you may not use this file except in compliance with the License.
You may obtain a copy of the License at

 http://www.apache.org/licenses/LICENSE-2.0

Unless required by applicable law or agreed to in writing, software
distributed under the License is distributed on an "AS IS" BASIS,
WITHOUT WARRANTIES OR CONDITIONS OF ANY KIND, either express or implied.
See the License for the specific language governing permissions and
limitations under the License.
*/

package run

import (
	"fmt"
	"io"
	"log"
	"net"
	"net/http"
	"strings"
	"testing"
	"time"

	set "github.com/deckarep/golang-set"
	"github.com/influxdata/influxdb/models"
	"github.com/influxdata/influxdb/toml"
	originql "github.com/influxdata/influxql"
	"github.com/openGemini/openGemini/app"
	"github.com/openGemini/openGemini/app/ts-store/storage"
	"github.com/openGemini/openGemini/lib/config"
	"github.com/openGemini/openGemini/lib/errno"
	"github.com/openGemini/openGemini/lib/logger"
	"github.com/openGemini/openGemini/lib/metaclient"
	"github.com/openGemini/openGemini/lib/statisticsPusher"
	stat "github.com/openGemini/openGemini/lib/statisticsPusher/statistics"
	"github.com/openGemini/openGemini/open_src/influx/influxql"
	meta2 "github.com/openGemini/openGemini/open_src/influx/meta"
	"github.com/spf13/cobra"
)

var storageDataPath = "/tmp/data/"
var metaPath = "/tmp/meta"
var addr = "127.0.0.1:8502"
var addr1 = "127.0.0.1:8503"

func mockStorage() *storage.Storage {
	node := metaclient.NewNode(metaPath)
	storeConfig := config.NewStore()
	config.SetHaEnable(true)
	monitorConfig := config.Monitor{
		Pushers:      "http",
		StoreEnabled: true,
	}
	config := &config.TSStore{
		Data:    storeConfig,
		Monitor: monitorConfig,
		Common:  config.NewCommon(),
		Meta:    config.NewMeta(),
	}

	storage, err := storage.OpenStorage(storageDataPath, node, nil, config)
	if err != nil {
		return nil
	}
	return storage
}

func mockHTTPServer(server *Server, authEnabled bool, addr string, t *testing.T) {
	ln, err := net.Listen("tcp", addr)
	if err != nil {
		t.Error(err)
	}

	pusher := mockStatisticsPusher(server)
	conf := &config.Store{}
	opsConfig := &config.OpsMonitor{}
	conf.OpsMonitor = opsConfig
	conf.OpsMonitor.AuthEnabled = authEnabled
	h := NewHttpHandler(conf)
	server.StoreService.handler = h
	h.SetstatisticsPusher(pusher)

	server.StoreService.handler.metaClient = mockMetaClient()

	err = http.Serve(ln, h)
	if err != nil && !strings.Contains(err.Error(), "closed") {
		t.Errorf("listener failed: addr=%s, err=%s", ln.Addr(), err)
	}
}

func mockCollect(buf []byte) ([]byte, error) {
	return buf, nil
}

func mockStatisticsPusher(server *Server) *statisticsPusher.StatisticsPusher {
	return server.statisticsPusher
}

func mockServer() *Server {
	server := &Server{}
	server.Logger = logger.NewLogger(errno.ModuleStorageEngine)
	server.config = config.NewTSStore(true)
	server.config.Monitor.HttpEndPoint = "127.0.0.1:8502"
	server.config.Monitor.StoreDatabase = "_internal"
	server.config.Monitor.StoreEnabled = true
	server.config.Monitor.Pushers = "http"
	server.config.Monitor.StoreInterval = toml.Duration(1 * time.Second)
	server.config.Data.OpsMonitor.HttpAddress = addr1
	server.storage = mockStorage()
	server.StoreService = NewService(&server.config.Data)

	app.SwitchToSingle()
	server.initStatisticsPusher()
	server.statisticsPusher.RegisterOps(stat.CollectOpsPerfStatistics)
	server.statisticsPusher.Register(mockCollect)
	server.statisticsPusher.Start()

	return server
}

func TestDebugVars(t *testing.T) {
	server := mockServer()

	go mockHTTPServer(server, false, addr, t)

	time.Sleep(1 * time.Second)
	resp, err := http.Get(fmt.Sprintf("http://%s/debug/vars", addr))
	if err != nil {
		t.Fatalf("%v", err)
	}
	body, err := io.ReadAll(resp.Body)
	if err != nil {
		t.Fatalf("%v", err)
	}
	if !strings.Contains(string(body), "performance") {
		t.Fatalf("invalid response data. exp get performance")
	}
}

func TestDebugVars1(t *testing.T) {
	adminUserExists = true
	server := mockServer()
	server.config.Data.OpsMonitor.AuthEnabled = true

	go mockHTTPServer(server, true, addr1, t)

	time.Sleep(1 * time.Second)
	client := http.Client{}

	req, err := http.NewRequest(http.MethodGet, fmt.Sprintf("http://%s/debug/vars", addr1), http.NoBody)
	if err != nil {
		log.Fatal(err)
	}

	// TEST1: normal path
	req.SetBasicAuth("test", "test")

	res, err := client.Do(req)
	if err != nil {
		log.Fatal(err)
	}

	defer res.Body.Close()

	_, err = io.ReadAll(res.Body)
	if err != nil {
		t.Fatalf("%v", err)
	}

	// TEST2: no username
	req.SetBasicAuth("", "test")
	res, err = client.Do(req)
	if err != nil {
		log.Fatal(err)
	}

	_, err = io.ReadAll(res.Body)
	if err != nil {
		t.Fatalf("%v", err)
	}

	// TEST3: auth fail
	authenticateOk = false
	req.SetBasicAuth("test", "test")

	res, err = client.Do(req)
	if err != nil {
		log.Fatal(err)
	}

	_, err = io.ReadAll(res.Body)
	if err != nil {
		t.Fatalf("%v", err)
	}
	server.statisticsPusher.Stop()
}

func TestNilService(t *testing.T) {
	server := &Server{}
	server.Logger = logger.NewLogger(errno.ModuleStorageEngine)
	server.config = config.NewTSStore(true)
	server.storage = mockStorage()
	server.StoreService = NewService(&server.config.Data)
	if server.StoreService != nil {
		t.Fatal("new service fail")
	}
}

func TestNewServer(t *testing.T) {
	config := config.NewTSStore(true)
	config.Common.MetaJoin = []string{"127.0.0.1", "127.0.0.2", "127.0.0.3"}
	cmd := &cobra.Command{}

	NewServer(config, cmd, logger.NewLogger(errno.ModuleUnknown))
}

type MockMetaClient struct {
}

func (client *MockMetaClient) GetStreamInfosStore() map[string]*meta2.StreamInfo {
	//TODO implement me
	panic("implement me")
}

func (client *MockMetaClient) GetMeasurementInfoStore(database string, rpName string, mstName string) (*meta2.MeasurementInfo, error) {
	//TODO implement me
	panic("implement me")
}

func (client *MockMetaClient) GetMeasurementsInfoStore(dbName string, rpName string) (*meta2.MeasurementsInfo, error) {
	return nil, nil
}

func (client *MockMetaClient) UpdateStreamMstSchema(database string, retentionPolicy string, mst string, stmt *influxql.SelectStatement) error {
	return nil
}

func (client *MockMetaClient) CreateStreamPolicy(info *meta2.StreamInfo) error {
	return nil
}

func (client *MockMetaClient) ShowStreams(database string, showAll bool) (models.Rows, error) {
	return nil, nil
}

func (client *MockMetaClient) DropStream(name string) error {
	return nil
}

func (client *MockMetaClient) OpenAtStore() {
	return
}

func (client *MockMetaClient) UpdateShardDownSampleInfo(Ident *meta2.ShardIdentifier) error {
	return nil
}

func mockMetaClient() *MockMetaClient {
	return &MockMetaClient{}
}

func (client *MockMetaClient) CreateMeasurement(database string, retentionPolicy string, mst string, shardKey *meta2.ShardKeyInfo, indexR *meta2.IndexRelation, engineType config.EngineType, colStoreInfo *meta2.ColStoreInfo) (*meta2.MeasurementInfo, error) {
	return nil, nil
}
func (client *MockMetaClient) AlterShardKey(database, retentionPolicy, mst string, shardKey *meta2.ShardKeyInfo) error {
	return nil
}
func (client *MockMetaClient) CreateDatabase(name string, enableTagArray bool) (*meta2.DatabaseInfo, error) {
	return nil, nil
}
func (client *MockMetaClient) CreateDatabaseWithRetentionPolicy(name string, spec *meta2.RetentionPolicySpec, shardKey *meta2.ShardKeyInfo, enableTagArray bool) (*meta2.DatabaseInfo, error) {
	return nil, nil
}
func (client *MockMetaClient) CreateRetentionPolicy(database string, spec *meta2.RetentionPolicySpec, makeDefault bool) (*meta2.RetentionPolicyInfo, error) {
	return nil, nil
}
func (client *MockMetaClient) CreateSubscription(database, rp, name, mode string, destinations []string) error {
	return nil
}
func (client *MockMetaClient) CreateUser(name, password string, admin, rwuser bool) (meta2.User, error) {
	return nil, nil
}
func (client *MockMetaClient) Databases() map[string]*meta2.DatabaseInfo {
	return nil
}
func (client *MockMetaClient) Database(name string) (*meta2.DatabaseInfo, error) {
	return nil, nil
}
func (client *MockMetaClient) DataNode(id uint64) (*meta2.DataNode, error) {
	return nil, nil
}
func (client *MockMetaClient) DataNodes() ([]meta2.DataNode, error) {
	return nil, nil
}
func (client *MockMetaClient) DeleteDataNode(id uint64) error {
	return nil
}
func (client *MockMetaClient) DeleteMetaNode(id uint64) error {
	return nil
}
func (client *MockMetaClient) DropShard(id uint64) error {
	return nil
}
func (client *MockMetaClient) DropDatabase(name string) error {
	return nil
}
func (client *MockMetaClient) DropRetentionPolicy(database, name string) error {
	return nil
}
func (client *MockMetaClient) DropSubscription(database, rp, name string) error {
	return nil
}
func (client *MockMetaClient) DropUser(name string) error {
	return nil
}
func (client *MockMetaClient) MetaNodes() ([]meta2.NodeInfo, error) {
	return nil, nil
}
func (client *MockMetaClient) RetentionPolicy(database, name string) (rpi *meta2.RetentionPolicyInfo, err error) {
	return nil, nil
}
func (client *MockMetaClient) SetAdminPrivilege(username string, admin bool) error {
	return nil
}
func (client *MockMetaClient) SetPrivilege(username, database string, p originql.Privilege) error {
	return nil
}
func (client *MockMetaClient) ShardsByTimeRange(sources influxql.Sources, tmin, tmax time.Time) (a []meta2.ShardInfo, err error) {
	return nil, nil
}
func (client *MockMetaClient) ShardGroupsByTimeRange(database, policy string, min, max time.Time) (a []meta2.ShardGroupInfo, err error) {
	return nil, nil
}
func (client *MockMetaClient) TruncateShardGroups(t time.Time) error {
	return nil
}
func (client *MockMetaClient) UpdateRetentionPolicy(database, name string, rpu *meta2.RetentionPolicyUpdate, makeDefault bool) error {
	return nil
}
func (client *MockMetaClient) UpdateUser(name, password string) error {
	return nil
}
func (client *MockMetaClient) UserPrivilege(username, database string) (*originql.Privilege, error) {
	return nil, nil
}
func (client *MockMetaClient) UserPrivileges(username string) (map[string]originql.Privilege, error) {
	return nil, nil
}
func (client *MockMetaClient) Users() []meta2.UserInfo {
	return nil
}
func (client *MockMetaClient) MarkDatabaseDelete(name string) error {
	return nil
}
func (client *MockMetaClient) MarkRetentionPolicyDelete(database, name string) error {
	return nil
}
func (client *MockMetaClient) MarkMeasurementDelete(database, mst string) error {
	return nil
}
func (client *MockMetaClient) DBPtView(database string) (meta2.DBPtInfos, error) {
	return nil, nil
}
func (client *MockMetaClient) ShardOwner(shardID uint64) (database, policy string, sgi *meta2.ShardGroupInfo) {
	return "", "", nil
}
func (client *MockMetaClient) Measurement(database string, rpName string, mstName string) (*meta2.MeasurementInfo, error) {
	return nil, nil
}
func (client *MockMetaClient) Schema(database string, retentionPolicy string, mst string) (fields map[string]int32, dimensions map[string]struct{}, err error) {
	return nil, nil, nil
}

func (client *MockMetaClient) GetMeasurements(m *influxql.Measurement) ([]*meta2.MeasurementInfo, error) {
	return nil, nil
}
func (client *MockMetaClient) TagKeys(database string) map[string]set.Set {
	return nil
}
func (client *MockMetaClient) FieldKeys(database string, ms influxql.Measurements) (map[string]map[string]int32, error) {
	return nil, nil
}
func (client *MockMetaClient) QueryTagKeys(database string, ms influxql.Measurements, cond influxql.Expr) (map[string]map[string]struct{}, error) {
	return nil, nil
}
func (client *MockMetaClient) MatchMeasurements(database string, ms influxql.Measurements) (map[string]*meta2.MeasurementInfo, error) {
	return nil, nil
}
func (client *MockMetaClient) Measurements(database string, ms influxql.Measurements) ([]string, error) {
	return nil, nil
}
func (client *MockMetaClient) ShowShards() models.Rows {
	return nil
}
func (client *MockMetaClient) ShowShardGroups() models.Rows {
	return nil
}
func (client *MockMetaClient) ShowSubscriptions() models.Rows {
	return nil
}
func (client *MockMetaClient) ShowRetentionPolicies(database string) (models.Rows, error) {
	return nil, nil
}
func (client *MockMetaClient) GetAliveShards(database string, sgi *meta2.ShardGroupInfo) []int {
	return nil
}

var adminUserExists bool = true

func (client *MockMetaClient) AdminUserExists() bool {
	return adminUserExists
}

var authenticateOk bool = true

func (client *MockMetaClient) Authenticate(username, password string) (u meta2.User, e error) {
	if authenticateOk {
		return nil, nil
	}
	return nil, meta2.ErrUserLocked
}

func (client *MockMetaClient) DropDownSamplePolicy(database, name string, dropAll bool) error {
	return nil
}

func (client *MockMetaClient) NewDownSamplePolicy(database, name string, info *meta2.DownSamplePolicyInfo) error {
	return nil
}

func (client *MockMetaClient) ShowDownSamplePolicies(database string) (models.Rows, error) {
	return nil, nil
}

func (client *MockMetaClient) UpdateUserInfo() {}

func (client *MockMetaClient) GetMstInfoWithInRp(dbName, rpName string, dataTypes []int64) (*meta2.RpMeasurementsFieldsInfo, error) {
	return nil, nil
}

func (client *MockMetaClient) GetStreamInfos() map[string]*meta2.StreamInfo {
	return nil
}

func (client *MockMetaClient) GetDstStreamInfos(db, rp string, dstSis *[]*meta2.StreamInfo) bool {
	return false
}

<<<<<<< HEAD
func (mmc *MockMetaClient) TagArrayEnabledFromServer(dbName string) (bool, error) {
	return false, nil
}

func (mmc *MockMetaClient) GetAllMst(dbName string) []string {
	var msts []string
	msts = append(msts, "cpu")
	msts = append(msts, "mem")
	return msts
=======
func (client *MockMetaClient) RetryRegisterQueryIDOffset(host string) (uint64, error) {
	return 0, nil
>>>>>>> aa163cac
}<|MERGE_RESOLUTION|>--- conflicted
+++ resolved
@@ -451,7 +451,6 @@
 	return false
 }
 
-<<<<<<< HEAD
 func (mmc *MockMetaClient) TagArrayEnabledFromServer(dbName string) (bool, error) {
 	return false, nil
 }
@@ -461,8 +460,8 @@
 	msts = append(msts, "cpu")
 	msts = append(msts, "mem")
 	return msts
-=======
+}
+
 func (client *MockMetaClient) RetryRegisterQueryIDOffset(host string) (uint64, error) {
 	return 0, nil
->>>>>>> aa163cac
 }