--- conflicted
+++ resolved
@@ -202,11 +202,13 @@
 	}
 
 	req := &executor.RemoteQuery{
-		Database: "db0",
-		PtID:     2,
-		NodeID:   1,
-		ShardIDs: shardIDs,
-		Node:     node,
+		Database:  "db0",
+		PtID:      2,
+		NodeID:    1,
+		ShardIDs:  shardIDs,
+		Node:      node,
+		QueryId:   uint64(100001),
+		QueryStmt: "SELECT * FROM mst1",
 	}
 
 	store := mockStorage(t.TempDir())
@@ -254,12 +256,8 @@
 }
 
 func (r *EmptyResponser) Response(response interface{}, full bool) error {
-<<<<<<< HEAD
 
 	return r.err
-=======
-	return nil
->>>>>>> aa163cac
 }
 
 func (r *EmptyResponser) Callback(data interface{}) error {
@@ -340,24 +338,8 @@
 	p := NewSelectProcessor(store)
 	s := NewSelect(p.store, resp, req)
 	config.SetHaEnable(false)
-<<<<<<< HEAD
 	traits := s.NewShardTraits(s.req, s.w)
 	require.NotEmpty(t, traits)
-=======
-	_, _, err := s.NewShardTraits(s.req, s.w)
-	if err != nil {
-		t.Fatal(err)
-	}
-	config.SetHaEnable(true)
-	_, _, err = s.NewShardTraits(s.req, s.w)
-	if err == nil {
-		t.Fatal(err)
-	}
-	s.store.GetEngine().CreateDBPT("db0", 0)
-	_, _, err = s.NewShardTraits(s.req, s.w)
-	if err != nil {
-		t.Fatal(err)
-	}
 }
 
 func TestSelect_GetQueryExeInfo(t *testing.T) {
@@ -371,5 +353,4 @@
 	require.Equal(t, rq.QueryId, info.QueryID)
 	require.Equal(t, rq.QueryStmt, info.Stmt)
 	require.Equal(t, rq.Database, info.Database)
->>>>>>> aa163cac
 }