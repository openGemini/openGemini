/*
Copyright 2022 Huawei Cloud Computing Technologies Co., Ltd.

Licensed under the Apache License, Version 2.0 (the "License");
you may not use this file except in compliance with the License.
You may obtain a copy of the License at

 http://www.apache.org/licenses/LICENSE-2.0

Unless required by applicable law or agreed to in writing, software
distributed under the License is distributed on an "AS IS" BASIS,
WITHOUT WARRANTIES OR CONDITIONS OF ANY KIND, either express or implied.
See the License for the specific language governing permissions and
limitations under the License.
*/

package meta

import (
	"strings"
	"testing"
	"time"

	"github.com/gogo/protobuf/proto"
	"github.com/openGemini/openGemini/app/ts-meta/meta/message"
	"github.com/openGemini/openGemini/lib/config"
	"github.com/openGemini/openGemini/open_src/github.com/hashicorp/serf/serf"
	"github.com/openGemini/openGemini/open_src/influx/meta"
	"github.com/stretchr/testify/assert"
)

func TestCreateDatabase(t *testing.T) {
	dir := t.TempDir()
	mms, err := NewMockMetaService(dir, "127.0.0.10")
	if err != nil {
		t.Fatal(err)
	}
	defer mms.Close()

	cmd := GenerateCreateDataNodeCmd("127.0.0.1:8400", "127.0.0.1:8401")
	if err = mms.service.store.ApplyCmd(cmd); err != nil {
		t.Fatal(err)
	}
	e := *generateMemberEvent(serf.EventMemberJoin, "2", 1, serf.StatusAlive)
	eventCh := mms.service.clusterManager.GetEventCh()
	eventCh <- e
	time.Sleep(1 * time.Second)
	mms.service.clusterManager.WaitEventDone()
	db := "test"
	command := GenerateCreateDatabaseCmd(db)
	config.SetHaEnable(true)
	defer config.SetHaEnable(false)
	globalService.store.data.TakeOverEnabled = true
	globalService.store.NetStore = NewMockNetStorage()
	body, err := proto.Marshal(command)
	if err != nil {
		t.Fatal(err)
	}
	msg := message.NewMetaMessage(message.ExecuteRequestMessage, &message.ExecuteRequest{Body: body})
	h := New(msg.Type())
	h.InitHandler(globalService.store, mms.GetConfig(), nil)
	if err = h.SetRequestMsg(msg.Data()); err != nil {
		t.Fatal(err)
	}
	_, err = h.Process()
	if err != nil {
		t.Fatal(err)
	}

	assert.Equal(t, meta.Online, globalService.store.data.PtView[db][0].Status)
	assert.Equal(t, db, globalService.store.data.Database(db).Name)
}

func TestExecuteProcess(t *testing.T) {
	dir := t.TempDir()
	config, err := NewMetaConfig(dir, "")
	if err != nil {
		t.Fatal(err)
	}
	s := NewStore(config, "", "", "")
	command := GenerateMarkDatabaseDelete("test")
	body, err := proto.Marshal(command)
	if err != nil {
		t.Fatal(err)
	}
	msg := message.NewMetaMessage(message.ExecuteRequestMessage, &message.ExecuteRequest{Body: body})
	h := New(msg.Type())
	h.InitHandler(s, nil, nil)
	if err = h.SetRequestMsg(msg.Data()); err != nil {
		t.Fatal(err)
	}
	_, err = h.Process()
	assert.Equal(t, nil, err)
}

func TestUpdateShardDownSampleInfo(t *testing.T) {
	dir := t.TempDir()
	config, err := NewMetaConfig(dir, "")
	if err != nil {
		t.Fatal(err)
	}
	s := NewStore(config, "", "", "")
	ident := &meta.ShardIdentifier{
		ShardID: 1,
		OwnerDb: "db0",
		Policy:  "rp0",
	}
	commandDownSample := GenerateUpdateShardDownSampleInfoCmd(ident)
	body, err := proto.Marshal(commandDownSample)
	if err != nil {
		t.Fatal(err)
	}
	msg := message.NewMetaMessage(message.ExecuteRequestMessage, &message.ExecuteRequest{Body: body})
	h := New(msg.Type())
	h.InitHandler(s, nil, nil)
	if err = h.SetRequestMsg(msg.Data()); err != nil {
		t.Fatal(err)
	}
	_, err = h.Process()
	assert.Equal(t, nil, err)
}

func TestGetUserInfoProcess_Success(t *testing.T) {
	mockStore := NewMockRPCStore()
	msg := message.NewMetaMessage(message.GetUserInfoRequestMessage, &message.GetUserInfoRequest{Index: 1})
	h := New(msg.Type())
	h.InitHandler(mockStore, nil, nil)
	var err error
	if err = h.SetRequestMsg(msg.Data()); err != nil {
		t.Fatal(err)
	}
	_, err = h.Process()
	assert.Equal(t, nil, err)
}

func TestGetUserInfoProcess_Timeout(t *testing.T) {
	dir := t.TempDir()
	config, err := NewMetaConfig(dir, "")
	if err != nil {
		t.Fatal(err)
	}
	s := NewStore(config, "", "", "")
	msg := message.NewMetaMessage(message.GetUserInfoRequestMessage, &message.GetUserInfoRequest{Index: 1})
	h := New(msg.Type())
	h.InitHandler(s, nil, nil)
	if err = h.SetRequestMsg(msg.Data()); err != nil {
		t.Fatal(err)
	}
	_, err = h.Process()
	assert.Equal(t, nil, err)

	errMsg := &message.GetUserInfoResponse{}
	err = h.SetRequestMsg(errMsg)
	if !strings.Contains(err.Error(), "message.GetUserInfoRequest") {
		t.Fatal("get message error fail!")
	}

	newHandler := h.Instance()
	switch newHandler.(type) {
	case *GetUserInfo:
	default:
		t.Fatal("error type")
	}
}

func TestGetUserInfoProcess_Close_Fail(t *testing.T) {
	dir := t.TempDir()
	config, err := NewMetaConfig(dir, "")
	if err != nil {
		t.Fatal(err)
	}
	s := NewStore(config, "", "", "")
	msg := message.NewMetaMessage(message.GetUserInfoRequestMessage, &message.GetUserInfoRequest{Index: 1})
	h := New(msg.Type())
	ch := make(chan struct{})
	close(ch)
	h.InitHandler(s, nil, ch)
	if err = h.SetRequestMsg(msg.Data()); err != nil {
		t.Fatal(err)
	}
	_, err = h.Process()
	assert.Equal(t, nil, err)
}

func TestGetUserInfoProcess_Retry_Fail(t *testing.T) {
	mockStore := NewMockRPCStore()
	mockAfterIndexFail = false
	isCandidateTrue = true
	msg := message.NewMetaMessage(message.GetUserInfoRequestMessage, &message.GetUserInfoRequest{Index: 1})
	h := New(msg.Type())
	h.InitHandler(mockStore, nil, nil)
	var err error
	if err = h.SetRequestMsg(msg.Data()); err != nil {
		t.Fatal(err)
	}

	_, err = h.Process()
	ch := make(chan struct{})
	close(ch)
	h.InitHandler(mockStore, nil, ch)
	assert.Equal(t, nil, err)
	mockAfterIndexFail = true
	isCandidateTrue = false
}

func TestGetUserInfoProcess_Fail(t *testing.T) {
	mockStore := NewMockRPCStore()
	mockAfterIndexFail = true
	mockGetUserInfoFail = true
	msg := message.NewMetaMessage(message.GetUserInfoRequestMessage, &message.GetUserInfoRequest{Index: 1})
	h := New(msg.Type())
	h.InitHandler(mockStore, nil, nil)
	var err error
	if err = h.SetRequestMsg(msg.Data()); err != nil {
		t.Fatal(err)
	}

	_, err = h.Process()
	if err == nil {
		t.Fatal("TestGetUserInfoProcess_Fail fail")
	}
}

func TestGetStreamInfoProcess(t *testing.T) {
	mockStore := NewMockRPCStore()
	msg := message.NewMetaMessage(message.GetStreamInfoRequestMessage, &message.GetStreamInfoRequest{Body: []byte{1}})
	h := New(msg.Type())
	h.InitHandler(mockStore, nil, nil)
	var err error
	if err = h.SetRequestMsg(msg.Data()); err != nil {
		t.Fatal(err)
	}

	_, err = h.Process()
	if err != nil {
		t.Fatal("TestGetUserInfoProcess fail", err)
	}
}

func TestGetMeasurementInfoProcess(t *testing.T) {
	mockStore := NewMockRPCStore()
	msg := message.NewMetaMessage(message.GetMeasurementInfoRequestMessage, &message.GetMeasurementInfoRequest{
		DbName:  "db",
		RpName:  "rp",
		MstName: "m",
	})
	h := New(msg.Type())
	h.InitHandler(mockStore, nil, nil)
	var err error
	if err = h.SetRequestMsg(msg.Data()); err != nil {
		t.Fatal(err)
	}

	_, err = h.Process()
	if err != nil {
		t.Fatal("TestGetMeasurementInfoProcess fail", err)
	}
}

<<<<<<< HEAD
func TestGetMeasurementsInfoProcess(t *testing.T) {
	mockStore := NewMockRPCStore()
	msg := message.NewMetaMessage(message.GetMeasurementsInfoRequestMessage, &message.GetMeasurementsInfoRequest{
		DbName: "db",
		RpName: "rp",
=======
func TestRegisterQueryIDOffset_Process(t *testing.T) {
	mockStore := NewMockRPCStore()
	msg := message.NewMetaMessage(message.RegisterQueryIDOffsetRequestMessage, &message.RegisterQueryIDOffsetRequest{
		Host: "127.0.0.9999:8888",
>>>>>>> aa163cac
	})
	h := New(msg.Type())
	h.InitHandler(mockStore, nil, nil)
	var err error
	if err = h.SetRequestMsg(msg.Data()); err != nil {
		t.Fatal(err)
	}

	_, err = h.Process()
	if err != nil {
<<<<<<< HEAD
		t.Fatal("TestGetMeasurementsInfoProcess fail", err)
	}
}

func TestGetDBBriefInfo(t *testing.T) {
	mockStore := NewMockRPCStore()
	msg := message.NewMetaMessage(message.GetDBBriefInfoRequestMessage, &message.GetDBBriefInfoRequest{DbName: "db0"})
	h := New(msg.Type())
	h.InitHandler(mockStore, nil, nil)
	var err error
	if err = h.SetRequestMsg(msg.Data()); err != nil {
		t.Fatal(err)
	}

	_, err = h.Process()
	if err != nil {
		t.Fatal("TestGetDBBriefInfo fail")
=======
		t.Fatal("TestRegisterQueryIDOffsetProcess fail", err)
>>>>>>> aa163cac
	}
}<|MERGE_RESOLUTION|>--- conflicted
+++ resolved
@@ -31,7 +31,7 @@
 
 func TestCreateDatabase(t *testing.T) {
 	dir := t.TempDir()
-	mms, err := NewMockMetaService(dir, "127.0.0.10")
+	mms, err := NewMockMetaService(dir, "127.0.0.1")
 	if err != nil {
 		t.Fatal(err)
 	}
@@ -257,18 +257,45 @@
 	}
 }
 
-<<<<<<< HEAD
 func TestGetMeasurementsInfoProcess(t *testing.T) {
 	mockStore := NewMockRPCStore()
 	msg := message.NewMetaMessage(message.GetMeasurementsInfoRequestMessage, &message.GetMeasurementsInfoRequest{
 		DbName: "db",
 		RpName: "rp",
-=======
+	})
+	h := New(msg.Type())
+	h.InitHandler(mockStore, nil, nil)
+	var err error
+	if err = h.SetRequestMsg(msg.Data()); err != nil {
+		t.Fatal(err)
+	}
+
+	_, err = h.Process()
+	if err != nil {
+		t.Fatal("TestGetMeasurementsInfoProcess fail", err)
+	}
+}
+
+func TestGetDBBriefInfo(t *testing.T) {
+	mockStore := NewMockRPCStore()
+	msg := message.NewMetaMessage(message.GetDBBriefInfoRequestMessage, &message.GetDBBriefInfoRequest{DbName: "db0"})
+	h := New(msg.Type())
+	h.InitHandler(mockStore, nil, nil)
+	var err error
+	if err = h.SetRequestMsg(msg.Data()); err != nil {
+		t.Fatal(err)
+	}
+
+	_, err = h.Process()
+	if err != nil {
+		t.Fatal("TestGetDBBriefInfo fail")
+	}
+}
+
 func TestRegisterQueryIDOffset_Process(t *testing.T) {
 	mockStore := NewMockRPCStore()
 	msg := message.NewMetaMessage(message.RegisterQueryIDOffsetRequestMessage, &message.RegisterQueryIDOffsetRequest{
 		Host: "127.0.0.9999:8888",
->>>>>>> aa163cac
 	})
 	h := New(msg.Type())
 	h.InitHandler(mockStore, nil, nil)
@@ -279,26 +306,6 @@
 
 	_, err = h.Process()
 	if err != nil {
-<<<<<<< HEAD
-		t.Fatal("TestGetMeasurementsInfoProcess fail", err)
-	}
-}
-
-func TestGetDBBriefInfo(t *testing.T) {
-	mockStore := NewMockRPCStore()
-	msg := message.NewMetaMessage(message.GetDBBriefInfoRequestMessage, &message.GetDBBriefInfoRequest{DbName: "db0"})
-	h := New(msg.Type())
-	h.InitHandler(mockStore, nil, nil)
-	var err error
-	if err = h.SetRequestMsg(msg.Data()); err != nil {
-		t.Fatal(err)
-	}
-
-	_, err = h.Process()
-	if err != nil {
-		t.Fatal("TestGetDBBriefInfo fail")
-=======
 		t.Fatal("TestRegisterQueryIDOffsetProcess fail", err)
->>>>>>> aa163cac
 	}
 }