--- conflicted
+++ resolved
@@ -50,13 +50,10 @@
 	GetUserInfo() ([]byte, error)
 	getStreamInfo() ([]byte, error)
 	getMeasurementInfo(dbName, rpName, mstName string) ([]byte, error)
-<<<<<<< HEAD
 	getMeasurementsInfo(dbName, rpName string) ([]byte, error)
 	getDBBriefInfo(dbName string) ([]byte, error)
 	getDataNodeAliveConnId(nodeId uint64) (uint64, error)
-=======
 	registerQueryIDOffset(host meta.SQLHost) (uint64, error)
->>>>>>> aa163cac
 }
 
 type RPCHandler interface {
